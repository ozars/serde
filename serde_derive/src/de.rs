--- conflicted
+++ resolved
@@ -234,16 +234,6 @@
             {
                 _serde::export::Ok(#this)
             }
-<<<<<<< HEAD
-
-            #[inline]
-            fn visit_seq<__V>(self, _: __V) -> _serde::export::Result<Self::Value, __V::Error>
-                where __V: _serde::de::SeqVisitor<'de>
-            {
-                _serde::export::Ok(#this)
-            }
-=======
->>>>>>> 528ec3cd
         }
 
         _serde::Deserializer::deserialize_unit_struct(__deserializer, #type_name, __Visitor)
