--- conflicted
+++ resolved
@@ -1384,37 +1384,16 @@
         "field identifier"
     };
 
-<<<<<<< HEAD
     let index_expecting = if is_variant {
         "variant"
-=======
-    let visit_index = if is_variant {
-        let variant_indices = 0u64..;
-        let fallthrough_msg = format!("variant index 0 <= i < {}", fields.len());
-        let visit_index = quote! {
-            fn visit_u64<__E>(self, __value: u64) -> _serde::export::Result<Self::Value, __E>
-                where __E: _serde::de::Error
-            {
-                match __value {
-                    #(
-                        #variant_indices => _serde::export::Ok(#constructors),
-                    )*
-                    _ => _serde::export::Err(_serde::de::Error::invalid_value(
-                                _serde::de::Unexpected::Unsigned(__value as u64),
-                                &#fallthrough_msg))
-                }
-            }
-        };
-        Some(visit_index)
->>>>>>> 8e869426
     } else {
         "field"
     };
 
-    let variant_indices = 0u32..;
+    let variant_indices = 0u64..;
     let fallthrough_msg = format!("{} index 0 <= i < {}", index_expecting, fields.len());
     let visit_index = quote! {
-        fn visit_u32<__E>(self, __value: u32) -> _serde::export::Result<Self::Value, __E>
+        fn visit_u64<__E>(self, __value: u64) -> _serde::export::Result<Self::Value, __E>
             where __E: _serde::de::Error
         {
             match __value {
